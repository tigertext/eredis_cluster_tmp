%% @doc
%%
%% This module provides the API of `eredis_cluster'.
%%
%% The `eredis_cluster' application is a Redis Cluster client. For each of the
%% nodes in a connected Redis cluster, a connection pool is maintained. In this
%% manual, the words "pool" and "node" are used interchangeably when referring
%% to the connection pool to a particular Redis node.
%%
%% Some functions accept a Cluster parameter. For those which don't, they
%% operate on a default cluster. If you only need to connect to one cluster,
%% there is no need to use the functions with an explicit Cluster parameter.
-module(eredis_cluster).
-behaviour(application).

%% Application
-export([start/0, stop/0]).
%% Application callback
-export([start/2, stop/1]).

%% Management
-export([connect/1, connect/2, connect/3, disconnect/1]).

%% Generic redis call (default cluster)
-export([q/1, q1/2, qk/2, q_noreply/1, qp/1, qa/1, qa2/1, qn/2, qw/2, qmn/1]).
-export([transaction/1, transaction/2]).

%% Commands to named cluster
-export([q/2, q1/3,qk/3, qa/2, qa2/2, qmn/2]).
-export([transaction/3]).

%% Specific redis command implementation (default cluster)
-export([flushdb/0, load_script/1, scan/4]).
-export([eval/4]).

%% Convenience functions (default cluster)
-export([update_key/2]).
-export([update_hash_field/3]).
-export([optimistic_locking_transaction/3]).

%% Specific pools (Redis nodes), default cluster
-export([get_pool_by_command/1, get_pool_by_key/1, get_all_pools/0]).

%% Specific pools (Redis nodes), named cluster
-export([get_pool_by_command/2, get_pool_by_key/2, get_all_pools/1]).

-ifdef(TEST).
-export([get_key_slot/1]).
-export([get_key_from_command/1]).
-endif.

-include("eredis_cluster.hrl").

-define(RESOURCE_QUEUE_REDESIGN_LOG(Cluster, Command, Result), lager:info("Debug - resource queue re-design cluster ~p command ~p error ~p", [Cluster, Command, Result])).
-define(RESOURCE_QUEUE_REDESIGN_LOG_PREFIX, "Debug - resource queue re-design ").

%% @doc Start application.
%%
%% If `eredis_cluster' is configured with init nodes using the application
%% environment, using a config file or by explicitly by calling
%% `application:set_env(eredis_cluster, init_nodes, InitNodes)', the cluster is
%% connected when the application is started. Otherwise, it can be connected
%% later using `connect/1,2'.
-spec start() -> ok | {error, Reason::term()}.
start() ->
    case application:ensure_all_started(?MODULE) of
        {ok, _} -> ok;
        Error -> Error
    end.

%% @doc Stop application.
%%
%% The same as `application:stop(eredis_cluster)'.
-spec stop() -> ok | {error, Reason::term()}.
stop() ->
    application:stop(?MODULE).

%% @private
%% @doc Application behaviour callback
-spec start(StartType::application:start_type(), StartArgs::term()) ->
    {ok, pid()}.
start(_Type, _Args) ->
    SupSupResult = eredis_cluster_sup_sup:start_link(),
    case application:get_env(eredis_cluster, init_nodes, []) of
        []        -> ok;
        InitNodes -> connect(InitNodes)
    end,
    SupSupResult.

%% @private
%% @doc Application behaviour callback
-spec stop(State::term()) -> ok.
stop(_State) ->
    ok.

%% =============================================================================
%% @doc Connect to a Redis cluster using a set of init nodes.
%%
%% This is useful if the cluster configuration is not known when the application
%% is started.
%%
%% Not all Redis nodes need to be provided. The addresses and port of the nodes
%% in the cluster are retrieved from one of the init nodes.
%% @end
%% =============================================================================
-spec connect(InitServers) -> ok
              when InitServers :: [{Address :: string(),
                                    Port :: inet:port_number()}].
connect(InitServers) ->
    connect(?default_cluster, InitServers, []).

%% =============================================================================
%% @doc Connects to a Redis cluster using a set of init nodes, with options.
%%
%% Useful if the cluster configuration is not known at startup. The options, if
%% provided, can be used to override options set using `application:set_env/3'.
%% @end
%% =============================================================================
-spec connect(InitServers, Options) -> ok
              when InitServers :: [{Address :: string(),
                                    Port :: inet:port_number()}],
                   Options :: options().
connect(InitServers, Options) ->
    connect(?default_cluster, InitServers, Options).

%% =============================================================================
%% @doc Connects to a Redis cluster using a set of init nodes, with options and
%% cluster name.
%%
%% Failes with error badarg if the cluster name is already in use as a
%% registered name of some other process.
%% @end
%% =============================================================================
-spec connect(Cluster, InitServers, Options) -> ok
              when Cluster :: atom(),
                   InitServers :: [{Address :: string(),
                                    Port :: inet:port_number()}],
                   Options :: options().
connect(Cluster, InitServers, Options) ->
    case whereis(Cluster) of
        undefined ->
            eredis_cluster_sup_sup:add_cluster(Cluster);
        Pid when is_pid(Pid) ->
            %% Name already in used. Is it a cluster?
            case eredis_cluster_sup_sup:lookup_cluster(Cluster) of
                {ok, _} ->
                    ok;
                {error, not_found} ->
                    %% The name is a registered name of some other process.
                    error(badarg) % Same error as for register/2.
            end
    end,
    eredis_cluster_monitor:connect(Cluster, InitServers, Options).

%% =============================================================================
%% @doc Disconnects a cluster by name or a set of nodes in the default cluster.
%%
%% Note: Unused nodes are disconnected automatically when the slot mapping is
%% updated.
%% @end
%% =============================================================================
-spec disconnect((Nodes :: [atom()]) | (Cluster :: atom())) -> ok.
disconnect(Nodes) when is_list(Nodes) ->
    eredis_cluster_monitor:disconnect(?default_cluster, Nodes);
disconnect(Cluster) when is_atom(Cluster) ->
    eredis_cluster_sup_sup:remove_cluster(Cluster).

%% =============================================================================
%% @doc This function executes simple or pipelined command on a single redis
%% node, which is selected according to the first key in the command.
%% @end
%% =============================================================================
-spec q(Command::redis_command()) -> redis_result().
q(Command) ->
    query(?default_cluster, Command).

%% @doc Simple or pipelined command on a named cluster.
-spec q(Cluster :: atom(), Command :: redis_command()) -> redis_result().
q(Cluster, Command) ->
    query(Cluster, Command).

%% =============================================================================
%% @doc This function executes simple or pipelined command on a single redis
%% node, which is selected according to the first key in the command. It
%% will refresh the mapping if the monitor pool is empty.
%% @end
%% =============================================================================
-spec q1(Command::redis_command(), Time::integer()) -> redis_result().
q1(Command, Time) ->
    q1(?default_cluster, Command, Time).

%% @doc Like q/2 but will refresh the mapping if the monitor pool is empty.
-spec q1(Cluster :: atom(), Command :: redis_command(), Time::integer()) -> redis_result().
q1(Cluster, Command, 0) ->
    try
        tt_prometheus:report_failed_write_for_resource_queue("rewrite_times", Cluster)
    catch
        _E ->
<<<<<<< HEAD
            lager:info(?RESOURCE_QUEUE_REDESIGN_LOG_PREFIX ++ "resource queue query crashed, cluster ~p command ~p", [Cluster, Command])
=======
            lager:info(?RESOURCE_QUEUE_REDESIGN_LOG_PREFIX ++ "resource queue query failed, cluster ~p command ~p", [Cluster, Command])
>>>>>>> 0fb6560d
    end,
    {error, no_connection};
q1(Cluster, Command, Count) when Count > 0 ->
    try
        query(Cluster, Command)
    catch
        exit:{noproc,_}:_Trace ->
            State = eredis_cluster_monitor:get_state(Cluster),
            Version = eredis_cluster_monitor:get_state_version(State),
            eredis_cluster_monitor:refresh_mapping(Cluster, Version),
            q1(Cluster, Command, Count - 1);
        Error:Reason:Trace ->
            State = eredis_cluster_monitor:get_state(Cluster),
            Version = eredis_cluster_monitor:get_state_version(State),
            eredis_cluster_monitor:refresh_mapping(Cluster, Version),
            q1(Cluster, Command, Count - 1)
    end.

%% @doc Executes a simple or pipeline of command on the Redis node where the
%% provided key resides on the default cluster.
-spec qk(Command::redis_command(), Key::anystring()) -> redis_result().
qk(Command, Key) ->
    query(?default_cluster, Command, Key).

%% @doc Executes a simple or pipeline of command on the Redis node where the
%% provided key resides on a named cluster.
-spec qk(Cluster :: atom(), Command :: redis_command(), Key :: anystring()) ->
          redis_result().
qk(Cluster, Command, Key) ->
    query(Cluster, Command, Key).

%% =============================================================================
%% @doc Executes a simple or pipeline of commands on a single Redis node, but
%% ignoring any response from Redis. (Fire and forget)
%%
%% Errors are ignored and there are no automatic retries.
%% @end
%% =============================================================================
-spec q_noreply(Command::redis_command()) -> ok.
q_noreply(Command) ->
    PoolKey = get_key_from_command(Command),
    query_noreply(?default_cluster, Command, PoolKey).

%% =============================================================================
%% @doc Executes a pipeline of commands.
%%
%% This function is identical to `q(Commands)'.
%% @see q/1
%% @end
%% =============================================================================
-spec qp(Commands::redis_pipeline_command()) -> redis_pipeline_result().
qp(Commands) -> q(Commands).

%% @doc Performs a query on all nodes in the default cluster. When a query to a
%% master fails, the mapping is refreshed and the query is retried.
-spec qa(Command) -> Result
              when Command :: redis_command(),
                   Result  :: [redis_transaction_result()] |
                              {error, no_connection}.
qa(Command) -> qa(?default_cluster, Command, 0, []).

%% @doc Performs a query on all nodes in a cluster. When a query to a master
%% fails, the mapping is refreshed and the query is retried.
-spec qa(Cluster, Command) -> Result
              when Cluster :: atom(),
                   Command :: redis_command(),
                   Result  :: [redis_transaction_result()] |
                              {error, no_connection}.
qa(Cluster, Command) -> qa(Cluster, Command, 0, []).

qa(_Cluster, _Command, ?redis_cluster_request_max_retries, Res) ->
    case Res of
        [] -> {error, no_connection};
        _  -> Res
    end;
qa(Cluster, Command, Counter, Res) ->
    throttle_retries(Counter),

    State = eredis_cluster_monitor:get_state(Cluster),
    Version = eredis_cluster_monitor:get_state_version(State),
    Pools = eredis_cluster_monitor:get_all_pools(State),
    case Pools of
        [] ->
            eredis_cluster_monitor:refresh_mapping(Cluster, Version),
            qa(Cluster, Command, Counter + 1, Res);
        _ ->
            Transaction = fun(Worker) -> qw(Worker, Command) end,
            Results = [eredis_cluster_pool:transaction(Pool, Transaction) ||
                         Pool <- Pools],
            case handle_transaction_result(Results, Cluster, Version)
            of
                retry  -> qa(Cluster, Command, Counter + 1, Results);
                Result -> Result
            end
    end.

%% =============================================================================
%% @doc Perform a given query on all master nodes of a redis cluster and
%% return result with master node reference in result.
%% When a query to the master fail refresh the mapping and try again.
%% @end
%% =============================================================================
-spec qa2(Command) -> Result
              when Command :: redis_command(),
                   Result  :: [{Node :: atom(), redis_result()}] |
                              {error, no_connection}.
qa2(Command) -> qa2(?default_cluster, Command, 0, []).

%% @doc Like qa2/1 but for a named cluster rather than the default cluster.
-spec qa2(Cluster, Command) -> Result
              when Cluster :: atom(),
                   Command :: redis_command(),
                   Result  :: [{Node :: atom(), redis_result()}] |
                              {error, no_connection}.
qa2(Cluster, Command) -> qa2(Cluster, Command, 0, []).

qa2(_Cluster, _Command, ?redis_cluster_request_max_retries, Res) ->
    case Res of
        [] -> {error, no_connection};
        _  -> Res
    end;
qa2(Cluster, Command, Counter, Res) ->
    throttle_retries(Counter),

    State = eredis_cluster_monitor:get_state(Cluster),
    Version = eredis_cluster_monitor:get_state_version(State),
    Pools = eredis_cluster_monitor:get_all_pools(State),
    case Pools of
        [] ->
            eredis_cluster_monitor:refresh_mapping(Cluster, Version),
            qa2(Cluster, Command, Counter + 1, Res);
        _ ->
            Transaction = fun(Worker) -> qw(Worker, Command) end,
            Result = [{Pool, eredis_cluster_pool:transaction(Pool, Transaction)} ||
                         Pool <- Pools],
            Tmp = lists:foldl(
                    fun({_P, TR}, Acc) ->
                            case handle_transaction_result(TR, Cluster, Version)
                            of
                                retry -> [retry|Acc];
                                _     -> Acc
                            end
                    end, [], Result),
            case lists:member(retry, Tmp) of
                true ->
                    qa2(Cluster, Command, Counter + 1, Result);
                false ->
                    Result
            end
    end.

%% =============================================================================
%% @doc
%% Execute a simple or pipelined command on a specific node.
%%
%% The node is identified by the name of the connection pool for the node.
%% @see get_all_pools/0
%% @see qk/2
%% @end
%% =============================================================================
-spec qn(Command, Node) -> redis_result()
              when Command :: redis_command(),
                   Node    :: atom().
qn(Command, Node) when is_atom(Node) ->
    transaction(fun(Connection) -> qw(Connection, Command) end, Node).

%% =============================================================================
%% @doc Function to be used for direct calls to an `eredis' connection instance
%% (a worker) in the function passed to the `transaction/2' function.
%%
%% This function calls `eredis:qp/2' for pipelines of commands and `eredis:q/1'
%% for single commands. It is also possible to use `eredis' directly.
%% @see transaction/2
%% @end
%% =============================================================================
-spec qw(Connection :: pid(), redis_command()) -> redis_result().
qw(Connection, [[X|_]|_] = Commands) when is_list(X); is_binary(X) ->
    eredis:qp(Connection, Commands);
qw(Connection, Command) ->
    eredis:q(Connection, Command).

-spec qw_noreply(Connection::pid(), Command::redis_command()) -> ok.
qw_noreply(Connection, Command) ->
    eredis:q_noreply(Connection, Command).

%% =============================================================================
%% @doc Function to execute a pipeline of commands as a transaction command, by
%% wrapping it in MULTI and EXEC. Returns the result of EXEC, which is the list
%% of responses for each of the commands.
%%
%% `transaction(Commands)' is equivalent to calling `q([["MULTI"]] ++ Commands
%% ++ [["EXEC"]])' and taking the last element in the resulting list.
%%
%% @deprecated This function can be confused with {@link transaction/2} which
%% works in a very different way. Please use {@link q/1} instead.
%% @end
%% =============================================================================
-spec transaction(Commands::redis_pipeline_command()) -> redis_transaction_result().
transaction(Commands) ->
    Result = q([["multi"]| Commands] ++ [["exec"]]),
    case is_list(Result) of
        true ->
            lists:last(Result);
        false ->
             Result %% Like {error, no_connection}
    end.

%% =============================================================================
%% @doc Multi node query. Each command in a list of commands is sent
%% to the Redis node responsible for the key affected by that
%% command. Only simple commands operating on a single key are supported.
%% @end
%% =============================================================================
-spec qmn(Commands::redis_pipeline_command()) -> redis_pipeline_result().
qmn(Commands) -> qmn(?default_cluster, Commands, 0).

%% @doc Like qmn/1, but for a named cluster rather than the default cluster.
-spec qmn(Cluster :: atom(), Commands :: redis_pipeline_command()) ->
          redis_pipeline_result().
qmn(Cluster, Commands) -> qmn(Cluster, Commands, 0).

qmn(_Cluster, _Commands, ?redis_cluster_request_max_retries) ->
    {error, no_connection};
qmn(Cluster, Commands, Counter) ->
    throttle_retries(Counter),

    %% TODO: Implement ASK redirects for qmn.

    {CommandsByPools, MappingInfo, Version} = split_by_pools(Cluster, Commands),
    case qmn2(Cluster, CommandsByPools, MappingInfo, [], Version) of
        retry -> qmn(Cluster, Commands, Counter + 1);
        Res -> Res
    end.

qmn2(Cluster, [{Pool, PoolCommands} | T1], [{Pool, Mapping} | T2], Acc,
     Version) ->
    Transaction = fun(Worker) -> qw(Worker, PoolCommands) end,
    Result = eredis_cluster_pool:transaction(Pool, Transaction),
    case handle_transaction_result(Result, Cluster, Version) of
        retry -> retry;
        Res ->
            MappedRes = lists:zip(Mapping, Res),
            qmn2(Cluster, T1, T2, MappedRes ++ Acc, Version)
    end;
qmn2(_Cluster, [], [], Acc, _Version) ->
    SortedAcc =
        lists:sort(
            fun({Index1, _}, {Index2, _}) ->
                Index1 < Index2
            end, Acc),
    [Res || {_, Res} <- SortedAcc].

%% =============================================================================
%% @doc Execute a function on a single connection in the default cluster.
%%
%% This should be used when a transaction command such
%% as WATCH or DISCARD must be used. The node is selected by giving a key that
%% this node is containing or by giving the node directly. Note that this
%% function does not add MULTI or EXEC, so it can be used also for sequences of
%% commands which are not Redis transactions.
%%
%% The `Transaction' fun shall use `qw/2' to execute commands on the selected
%% connection pid passed to it.
%%
%% A transaction can be retried automatically, so the `Transaction' fun should
%% not have side effects.
%%
%% @see qw/2
%% @end
%% =============================================================================
-spec transaction(Transaction, Key | Pool) -> redis_result()
              when Key :: anystring(),
                   Pool :: atom(),
                   Transaction :: fun((Connection :: pid()) -> redis_result()).
transaction(Transaction, KeyOrPool) when is_function(Transaction) ->
    transaction(Transaction, ?default_cluster, KeyOrPool).

%% @doc Execute a function on a single connection in a named cluster.
%%
%% @see transaction/2
-spec transaction(Transaction, Cluster, Key | Pool) -> redis_result()
              when Transaction :: fun((Connection :: pid()) -> redis_result()),
                   Cluster :: atom(),
                   Key :: anystring(),
                   Pool :: atom().
transaction(Transaction, Cluster, Key) when is_list(Key); is_binary(Key) ->
    Slot = get_key_slot(Key),
    transaction_retry_loop(Cluster, Transaction, Slot, 0);
transaction(Transaction, Cluster, Pool) when is_atom(Pool) ->
    transaction_retry_loop(Cluster, Transaction, Pool, 0).

%% Helper for optimistic_locking_transaction.
transaction(Transaction, Slot, ExpectedValue, Counter) ->
    case transaction_retry_loop(?default_cluster, Transaction, Slot, 0) of
        Result when Counter =< 0 ->
            Result;
        ExpectedValue ->
            transaction(Transaction, Slot, ExpectedValue, Counter - 1);
        {ExpectedValue, _} ->
            transaction(Transaction, Slot, ExpectedValue, Counter - 1);
        Payload ->
            Payload
    end.

%% Helper for transaction/2,4 with retries and backoff like query/3.
-spec transaction_retry_loop(Cluster, Transaction, Slot | Pool, RetryCounter) ->
          redis_result()
              when Cluster      :: atom(),
                   Transaction  :: fun((Connection :: pid()) -> redis_result()),
                   Slot         :: 0..16383,
                   Pool         :: atom(),
                   RetryCounter :: 0..?redis_cluster_request_max_retries.
transaction_retry_loop(_Cluster, _Transaction, _SlotOrPool,
                       ?redis_cluster_request_max_retries) ->
    {error, no_connection};
transaction_retry_loop(Cluster, Transaction, SlotOrPool, Counter) ->
    throttle_retries(Counter),
    State = eredis_cluster_monitor:get_state(Cluster),
    {Pool, Version} =
        case SlotOrPool of
            Slot when is_integer(Slot) ->
                eredis_cluster_monitor:get_pool_by_slot(Slot, State);
            Pool0 when is_atom(Pool0) ->
                Version0 = eredis_cluster_monitor:get_state_version(State),
                {Pool0, Version0}
        end,
    Result = eredis_cluster_pool:transaction(Pool, Transaction),
    case handle_transaction_result(Result, Cluster, Version) of
        retry ->
            transaction_retry_loop(Cluster, Transaction, SlotOrPool, Counter + 1);
        Result ->
            Result
    end.

%% =============================================================================
%% @doc Perform flushdb command on each node of the redis cluster
%%
%% This is equivalent to calling `qa(["FLUSHDB"])' except for the return value.
%% @end
%% =============================================================================
-spec flushdb() -> ok | {error, Reason::bitstring()}.
flushdb() ->
    case qa(["FLUSHDB"]) of
        Result when is_list(Result) ->
            case proplists:lookup(error, Result) of
                none  -> ok;
                Error -> Error
            end;
        Result -> Result
    end.

%% =============================================================================
%% @doc Load LUA script to all master nodes in the Redis cluster.
%%
%% Returns `{ok, SHA1}' on success and an error otherwise.
%%
%% This is equivalent to calling `qa(["SCRIPT", "LOAD", Script])' except for the
%% return value.
%%
%% A script loaded in this way can be executed using eval/4.
%%
%% @see eval/4
%% @end
%% =============================================================================
-spec load_script(Script::string()) -> redis_result().
load_script(Script) ->
    Command = ["SCRIPT", "LOAD", Script],
    case qa(Command) of
        Result when is_list(Result) ->
            case proplists:lookup(error, Result) of
                none ->
                    [{ok, SHA1}|_] = Result,
                    {ok,  SHA1};
                Error ->
                    Error
            end;
        Result ->
            Result
    end.

%% =============================================================================
%% @doc Performs a SCAN on a specific node in the Redis cluster.
%%
%% This is equivalent to calling `qn(["SCAN", Cursor, "MATCH", Pattern, "COUNT",
%% Count], Node)'.
%%
%% @see get_all_pools/0
%% @see qn/1
%% @end
%% =============================================================================
-spec scan(Node, Cursor, Pattern, Count) -> Result
              when Node :: atom(),
                   Cursor :: integer(),
                   Pattern :: anystring(),
                   Count :: integer(),
                   Result :: redis_result() |
                             {error, Reason :: binary() | atom()}.
scan(Node, Cursor, Pattern, Count) when is_atom(Node) ->
    Command = ["scan", Cursor, "match", Pattern, "count", Count],
    qn(Command, Node).

%% =============================================================================

%% Partition a list of commands by the node each command belongs to.
%%
%% Returns {CommandsByPools, MappingInfo, Version} where
%%
%%   CommandsByPools = [{Pool1, [Command1, Command2, ...]},
%%                      {Pool2, CommandsPool2}, ...]
%%   MappingInfo     = [{Pool1, [Command1Position, Command2Position, ...]},
%%                      {Pool2, CommandsPool2Positions}, ...]
split_by_pools(Cluster, Commands) ->
    State = eredis_cluster_monitor:get_state(Cluster),
    split_by_pools(Commands, 1, [], [], State).

split_by_pools([Command | T], Index, CmdAcc, MapAcc, State) ->
    Key = get_key_from_command(Command),
    Slot = get_key_slot(Key),
    {Pool, _Version} = eredis_cluster_monitor:get_pool_by_slot(Slot, State),
    {NewAcc1, NewAcc2} =
        case lists:keyfind(Pool, 1, CmdAcc) of
            false ->
                {[{Pool, [Command]} | CmdAcc], [{Pool, [Index]} | MapAcc]};
            {Pool, CmdList} ->
                CmdList2 = [Command | CmdList],
                CmdAcc2  = lists:keydelete(Pool, 1, CmdAcc),
                {Pool, MapList} = lists:keyfind(Pool, 1, MapAcc),
                MapList2 = [Index | MapList],
                MapAcc2  = lists:keydelete(Pool, 1, MapAcc),
                {[{Pool, CmdList2} | CmdAcc2], [{Pool, MapList2} | MapAcc2]}
        end,
    split_by_pools(T, Index + 1, NewAcc1, NewAcc2, State);
split_by_pools([], _Index, CmdAcc, MapAcc, State) ->
    CmdAcc2 = [{Pool, lists:reverse(Commands)} || {Pool, Commands} <- CmdAcc],
    MapAcc2 = [{Pool, lists:reverse(Mapping)} || {Pool, Mapping} <- MapAcc],
    {CmdAcc2, MapAcc2, eredis_cluster_monitor:get_state_version(State)}.

query(Cluster, Command) ->
    PoolKey = get_key_from_command(Command),
    query(Cluster, Command, PoolKey).

query(_Cluster, _Command, undefined) ->
    {error, invalid_cluster_command};
query(Cluster, Command, PoolKey) ->
    query(Cluster, Command, PoolKey, 0).

query_noreply(_Cluster, _Command, undefined) ->
    {error, invalid_cluster_command};
query_noreply(Cluster, Command, PoolKey) ->
    Slot = get_key_slot(PoolKey),
    Transaction = fun(Worker) -> qw_noreply(Worker, Command) end,
    State = eredis_cluster_monitor:get_state(Cluster),
    {Pool, _Version} = eredis_cluster_monitor:get_pool_by_slot(Slot, State),
    eredis_cluster_pool:transaction(Pool, Transaction),
    %% TODO: Retry if pool is busy? Handle redirects?
    ok.

query(Cluster, Command, _PoolKey, ?redis_cluster_request_max_retries) ->
    lager:info(?RESOURCE_QUEUE_REDESIGN_LOG_PREFIX ++ "resource queue query failed with max time ~p, cluster ~p command ~p",
        [?redis_cluster_request_max_retriesCluster, Command]),
    {error, no_connection};
query(Cluster, Command, PoolKey, Counter) ->
    throttle_retries(Counter),
    Slot = get_key_slot(PoolKey),
    State = eredis_cluster_monitor:get_state(Cluster),
    {Pool, Version} = eredis_cluster_monitor:get_pool_by_slot(Slot, State),
    Result0 = eredis_cluster_pool:transaction(Pool, fun(W) -> qw(W, Command) end),
    Result = handle_redirects(Cluster, Command, Result0, Version),
    case handle_transaction_result(Result, Cluster, Version) of
        retry  ->
            query(Cluster, Command, PoolKey, Counter + 1);
        Result -> Result
    end.

%% Inspects a result for ASK and MOVED redirects and, if possible,
%% follows the redirect. If a MOVED redirect is followed, a refresh
%% mapping is started in the background. If no redirect is followed,
%% the original result is returned.
-spec handle_redirects(Cluster :: atom(),
                       Command :: redis_simple_command() | redis_pipeline_command(),
                       Result  :: redis_simple_result() | redis_pipeline_result(),
                       Version :: integer()) ->
          redis_simple_result() | redis_pipeline_result().
handle_redirects(Cluster, Command,
                 {error, <<"ASK ", RedirectInfo/binary>>} = Result, _Version) ->
    %% Simple command, simple result.
    ?RESOURCE_QUEUE_REDESIGN_LOG(Cluster, Command, Result),
    case parse_redirect_info(RedirectInfo) of
        {ok, Pool} ->
            AskingPipeline = [[<<"ASKING">>], Command],
            AskingTransaction = fun(W) -> qw(W, AskingPipeline) end,
            case eredis_cluster_pool:transaction(Pool, AskingTransaction) of
                [{ok, <<"OK">>}, NewResult] ->
                    NewResult;
                _AskingFailed ->
                    Result
            end;
        {error, _NoExistingPool} ->
            Result
    end;
handle_redirects(Cluster, Command,
                 {error, <<"MOVED ", RedirectInfo/binary>>} = Result, Version) ->
    %% Simple command, simple result.
    ?RESOURCE_QUEUE_REDESIGN_LOG(Cluster, Command, Result),
    case parse_redirect_info(RedirectInfo) of
        {ok, Pool} ->
            eredis_cluster_monitor:async_refresh_mapping(Cluster, Version),
            eredis_cluster_pool:transaction(Pool, fun(W) -> qw(W, Command) end);
        {error, _NoExistingPool} ->
            Result
    end;
handle_redirects(Cluster, [[X|_]|_] = Command, Result, Version)
  when is_list(X) orelse is_binary(X),
       is_list(Result) ->
    %% Pipeline command and pipeline result. If it contains redirects,
    %% follow them if they are all identical and there are no other
    %% errors in the result.
    {Redirects, OtherErrors} =
        lists:foldl(fun ({error, <<"MOVED ", _/binary>> = Redirect} = Res, {RedirectAcc, OtherAcc}) ->
                            ?RESOURCE_QUEUE_REDESIGN_LOG(Cluster, Command, Res),
                            {[Redirect|RedirectAcc], OtherAcc};
                        ({error, <<"ASK ", _/binary>> = Redirect} = Res, {RedirectAcc, OtherAcc}) ->
                            ?RESOURCE_QUEUE_REDESIGN_LOG(Cluster, Command, Res),
                            {[Redirect|RedirectAcc], OtherAcc};
                        ({error, Other} = Res, {RedirectAcc, OtherAcc}) ->
                            ?RESOURCE_QUEUE_REDESIGN_LOG(Cluster, Command, Res),
                            {RedirectAcc, [Other|OtherAcc]};
                        (_, Acc) ->
                            Acc
                    end,
                    {[], []},
                    Result),
    case {OtherErrors, lists:usort(Redirects)} of
        {[], [Redirect]} ->
            %% All redirects are identical and there are no other errors.
            {RedirectType, RedirectInfo} =
                case Redirect of
                    <<"ASK ", AskInfo/binary>> -> {ask, AskInfo};
                    <<"MOVED ", MovedInfo/binary>> -> {moved, MovedInfo}
                end,
            case {parse_redirect_info(RedirectInfo), RedirectType} of
                {{ok, Pool}, ask} ->
                    AskingCommand = add_asking_to_pipeline_command(Command),
                    AskingTransaction = fun(W) -> qw(W, AskingCommand) end,
                    AskingResult = eredis_cluster_pool:transaction(Pool, AskingTransaction),
                    filter_out_asking_results(AskingCommand, AskingResult);
                {{ok, Pool}, moved} ->
                    eredis_cluster_monitor:async_refresh_mapping(Cluster, Version),
                    eredis_cluster_pool:transaction(Pool, fun(W) -> qw(W, Command) end);
                _NoExistingPool ->
                    %% Don't redirect.
                    Result
            end;
        _OtherErrorsOrMultipleDifferentRedirects ->
            %% Don't redirect in this case.
            Result
    end;
handle_redirects(_Cluster, _Command, {ok, _} = Result, _Version) ->
    Result;
handle_redirects(Cluster, Command, Result, _Version) ->
    %% E.g. error result
    ?RESOURCE_QUEUE_REDESIGN_LOG(Cluster, Command, Result),
    Result.

%% If ASKING has been added to a pipeline command, remove the ASKING
%% results from the corresponding pipeline result list.
filter_out_asking_results(Commands, Results) when is_list(Results) ->
    filter_out_asking_results(Commands, Results, []);
filter_out_asking_results(_Commands, ErrorResult) when not is_list(ErrorResult) ->
    ErrorResult.

filter_out_asking_results([[<<"ASKING">>] | Commands], [{ok, <<"OK">>} | Results], Acc) ->
    filter_out_asking_results(Commands, Results, Acc);
filter_out_asking_results([_Command | Commands], [Result | Results], Acc) ->
    filter_out_asking_results(Commands, Results, [Result | Acc]);
filter_out_asking_results([], [], Acc) ->
    lists:reverse(Acc);
filter_out_asking_results(_Commands, _Results, _Acc) ->
    %% Length of commands and length of results mismatch
    {error, redirect_failed}.

%% Adds ASKING before every command, except inside a MULTI-command.
add_asking_to_pipeline_command([Command|Commands]) ->
    case string:uppercase(iolist_to_binary(Command)) of
        <<"MULTI">> ->
            {Transaction, AfterTransaction} = lists:splitwith(
                                                fun is_not_exec_or_discard/1,
                                                Commands),
            [[<<"ASKING">>], Command | Transaction] ++
                add_asking_to_pipeline_command(AfterTransaction);
        _NotMulti ->
            [[<<"ASKING">>], Command | add_asking_to_pipeline_command(Commands)]
    end;
add_asking_to_pipeline_command([]) ->
    [].

is_not_exec_or_discard([Command]) ->
    case string:uppercase(iolist_to_binary(Command)) of
        <<"EXEC">> -> false;
        <<"DISCARD">> -> false;
        _Other -> true
    end;
is_not_exec_or_discard(_Command) ->
    true.

%% Parses the Rest as in <<"ASK ", Rest/binary>> and returns an
%% existing pool if any or an error.
-spec parse_redirect_info(RedirectInfo :: binary()) ->
          {ok, ExistingPool :: atom()} | {error, any()}.
parse_redirect_info(RedirectInfo) ->
    try
        [_Slot, AddrPort] = binary:split(RedirectInfo, <<" ">>),
        [Addr0, PortBin] = string:split(AddrPort, ":", trailing),
        Port = binary_to_integer(PortBin),
        IPv6Size = byte_size(Addr0) - 2, %% Size of address possibly without 2 brackets
        Addr = case Addr0 of
                   <<"[", IPv6:IPv6Size/binary, "]">> ->
                       %% An IPv6 address wrapped in square brackets.
                       IPv6;
                   _ ->
                       Addr0
               end,
        %% Validate the address string
        {ok, _} = inet:parse_address(binary:bin_to_list(Addr)),
        eredis_cluster_pool:get_existing_pool(Addr, Port)
    of
        {ok, Pool} ->
            {ok, Pool};
        {error, _} = Error ->
            Error
    catch
        error:{badmatch, _} ->
            %% Couldn't parse or validate the address
            {error, bad_redirect};
        error:badarg ->
            %% binary_to_integer/1 failed
            {error, bad_redirect}
    end.

handle_transaction_result(Results, Cluster, Version) when is_list(Results) ->
    %% Consider all errors, to make sure slot mapping is updated if
    %% needed. (Multiple slot mapping updates have no effect if the
    %% Version is the same.)
    HandledResults = [handle_transaction_result(Result, Cluster, Version)
                      || Result <- Results],
    case lists:member(retry, HandledResults) of
        true  -> retry;
        false -> Results
    end;
handle_transaction_result(Result, Cluster, Version) ->
    case Result of
        %% If we detect a node went down, we should probably refresh
        %% the slot mapping.
        {error, no_connection} ->
            eredis_cluster_monitor:refresh_mapping(Cluster, Version),
            retry;

        %% If the tcp connection is closed (connection timeout), the redis worker
        %% will try to reconnect, thus the connection should be recovered for
        %% the next request. We don't need to refresh the slot mapping in this
        %% case
        {error, tcp_closed} ->
            retry;

        %% Pool is busy
        {error, pool_busy} ->
            retry;

        %% Other TCP issues
        %% See reasons: https://erlang.org/doc/man/inet.html#type-posix
        {error, Reason} when is_atom(Reason) ->
            eredis_cluster_monitor:refresh_mapping(Cluster, Version),
            retry;

        %% Redis explicitly say our slot mapping is incorrect,
        %% we need to refresh it
        {error, <<"MOVED ", _/binary>>} ->
            eredis_cluster_monitor:refresh_mapping(Cluster, Version),
            retry;

        %% Migration ongoing
        {error, <<"ASK ", _/binary>>} ->
            retry;

        %% Resharding ongoing, only partial keys exists
        {error, <<"TRYAGAIN ", _/binary>>} ->
            retry;

        %% Hash not served, can be triggered temporary due to resharding
        {error, <<"CLUSTERDOWN ", _/binary>>} ->
            eredis_cluster_monitor:refresh_mapping(Cluster, Version),
            retry;

        Payload ->
            Payload
    end.

-spec throttle_retries(integer()) -> ok.
throttle_retries(0) -> ok;
throttle_retries(_) -> timer:sleep(?REDIS_RETRY_DELAY).

%% =============================================================================
%% @doc Update the value of a key by applying the function passed in the
%% argument. The operation is done atomically, using an optimistic locking
%% transaction.
%% @see optimistic_locking_transaction/3
%% @end
%% =============================================================================
-spec update_key(Key, UpdateFunction) -> Result
              when Key            :: anystring(),
                   UpdateFunction :: fun((any()) -> any()),
                   Result         :: redis_transaction_result().
update_key(Key, UpdateFunction) ->
    UpdateFunction2 = fun(GetResult) ->
        {ok, Var} = GetResult,
        UpdatedVar = UpdateFunction(Var),
        {[["SET", Key, UpdatedVar]], UpdatedVar}
    end,
    case optimistic_locking_transaction(Key, ["GET", Key], UpdateFunction2) of
        {ok, {_, NewValue}} ->
            {ok, NewValue};
        Error ->
            Error
    end.

%% =============================================================================
%% @doc Update the value of a field stored in a hash by applying the function
%% passed in the argument. The operation is done atomically using an optimistic
%% locking transaction.
%% @see optimistic_locking_transaction/3
%% @end
%% =============================================================================
-spec update_hash_field(Key, Field, UpdateFunction) -> Result
              when Key            :: anystring(),
                   Field          :: anystring(),
                   UpdateFunction :: fun((any()) -> any()),
                   Result         :: {ok, {[any()], any()}} |
                                     {error, redis_error_result()}.
update_hash_field(Key, Field, UpdateFunction) ->
    UpdateFunction2 = fun(GetResult) ->
        {ok, Var} = GetResult,
        UpdatedVar = UpdateFunction(Var),
        {[["HSET", Key, Field, UpdatedVar]], UpdatedVar}
    end,
    case optimistic_locking_transaction(Key, ["HGET", Key, Field], UpdateFunction2) of
        {ok, {[FieldPresent], NewValue}} ->
            {ok, {FieldPresent, NewValue}};
        Error ->
            Error
    end.

%% =============================================================================
%% @doc Optimistic locking transaction, based on Redis documentation:
%% https://redis.io/topics/transactions
%%
%% The function operates like the following pseudo-code:
%%
%% <pre>
%% WATCH WatchedKey
%% value = GetCommand
%% MULTI
%% UpdateFunction(value)
%% EXEC
%% </pre>
%%
%% If the value associated with WatchedKey has changed between GetCommand and
%% EXEC, the sequence is retried.
%% @end
%% =============================================================================
-spec optimistic_locking_transaction(WatchedKey, GetCommand, UpdateFunction) ->
          Result
              when WatchedKey :: anystring(),
                   GetCommand :: redis_command(),
                   UpdateFunction :: fun((redis_result()) ->
                                                redis_pipeline_command()),
                   Result :: {ok, {redis_success_result(), any()}} |
                             {ok, {[redis_success_result()], any()}} |
                             optimistic_locking_error_result().
optimistic_locking_transaction(WatchedKey, GetCommand, UpdateFunction) ->
    Slot = get_key_slot(WatchedKey),
    Transaction = fun(Worker) ->
        %% Watch given key
        qw(Worker, ["WATCH", WatchedKey]),
        %% Get necessary information for the modifier function
        GetResult = qw(Worker, GetCommand),
        %% Execute the pipelined command as a redis transaction
        {UpdateCommand, Result} = case UpdateFunction(GetResult) of
            {Command, Var} ->
                {Command, Var};
            Command ->
                {Command, undefined}
        end,
        RedisResult = qw(Worker, [["MULTI"]] ++ UpdateCommand ++ [["EXEC"]]),
        {lists:last(RedisResult), Result}
    end,
    case transaction(Transaction, Slot, {ok, undefined},
                     ?optimistic_locking_transaction_max_retries) of
        {{ok, undefined}, _} ->  % The key was touched by other client
            {error, resource_busy};
        {{ok, TransactionResult}, UpdateResult} ->
            {ok, {TransactionResult, UpdateResult}};
        {Error, _} ->
            Error
    end.


%% =============================================================================
%% @doc Eval command helper, to optimize the query, it will try to execute the
%% script using its hashed value. If no script is found, it will load it and
%% try again.
%%
%% The `ScriptHash' is provided by `load_script/1', which can be used to
%% pre-load the script on all nodes.
%%
%% The first key in `Keys' is used for selecting the Redis node where the script
%% is executed. If `Keys' is an empty list, the script is executed on an arbitrary
%% Redis node.
%%
%% @see load_script/1
%% @end
%% =============================================================================
-spec eval(Script, ScriptHash, Keys, Args) -> redis_result()
              when Script     :: anystring(),
                   ScriptHash :: anystring(),
                   Keys       :: [anystring()],
                   Args       :: [anystring()].
eval(Script, ScriptHash, Keys, Args) ->
    KeyNb = length(Keys),
    EvalShaCommand = ["EVALSHA", ScriptHash, integer_to_binary(KeyNb)] ++ Keys ++ Args,
    Key = if
        KeyNb == 0 -> "A"; %Random key
        true -> hd(Keys)
    end,

    case qk(EvalShaCommand, Key) of
        {error, <<"NOSCRIPT", _/binary>>} ->
            LoadCommand = ["SCRIPT", "LOAD", Script],
            case qk([LoadCommand, EvalShaCommand], Key) of
                [_LoadResult, EvalResult] -> EvalResult;
                Result -> Result
            end;
        Result ->
            Result
    end.

%% =============================================================================
%% @doc Returns the connection pool for the Redis node in the default cluster
%% where a command should be executed.
%%
%% The node is selected based on the first key in the command.
%% @see get_pool_by_key/1
%% @end
%% =============================================================================
-spec get_pool_by_command(Command::redis_command()) -> atom() | undefined.
get_pool_by_command(Command) ->
    get_pool_by_command(?default_cluster, Command).

%% @doc Like get_pool_by_command/1 for a named cluster.
-spec get_pool_by_command(Cluster :: atom(), Command :: redis_command()) ->
          atom() | undefined.
get_pool_by_command(Cluster, Command) ->
    Key = get_key_from_command(Command),
    get_pool_by_key(Cluster, Key).

%% =============================================================================
%% @doc Returns the connection pool for the Redis node responsible for the key
%% in the default cluster.
%% @end
%% =============================================================================
-spec get_pool_by_key(Key::anystring()) -> atom() | undefined.
get_pool_by_key(Key) ->
    get_pool_by_key(?default_cluster, Key).

%% @doc Like get_pool_by_key/1 for a named cluster.
-spec get_pool_by_key(Cluster :: atom(), Key :: anystring()) ->
          atom() | undefined.
get_pool_by_key(Cluster, Key) ->
    Slot = get_key_slot(Key),
    State = eredis_cluster_monitor:get_state(Cluster),
    {Pool, _Version} = eredis_cluster_monitor:get_pool_by_slot(Slot, State),
    Pool.

%% =============================================================================
%% @doc Returns the connection pools for all Redis nodes in the default cluster.
%%
%% This is usedful for commands to a specific node using `qn/2' and
%% `transaction/2'.
%% @see qn/2
%% @see transaction/2
%% @end
%% =============================================================================
-spec get_all_pools() -> [atom()].
get_all_pools() ->
    eredis_cluster_monitor:get_all_pools(?default_cluster).

%% @doc Returns the connection pools for all Redis nodes in a named cluster.
-spec get_all_pools(Cluster :: atom()) -> [atom()].
get_all_pools(Cluster) ->
    eredis_cluster_monitor:get_all_pools(Cluster).

%% =============================================================================
%% @doc Return the hash slot from the key
%% @end
%% =============================================================================
-spec get_key_slot(Key::anystring()) -> Slot::integer().
get_key_slot(Key) when is_bitstring(Key) ->
    get_key_slot(bitstring_to_list(Key));
get_key_slot(Key) ->
    KeyToBeHashed = case string:chr(Key, ${) of
        0 ->
            Key;
        Start ->
            case string:chr(string:substr(Key, Start + 1), $}) of
                0 ->
                    Key;
                Length ->
                    if
                        Length =:= 1 ->
                            Key;
                        true ->
                            string:substr(Key, Start + 1, Length-1)
                    end
            end
    end,
    eredis_cluster_hash:hash(KeyToBeHashed).

%% =============================================================================
%% @doc Return the first key in the command arguments.
%% In a normal query, the second term will be returned
%%
%% If it is a pipeline query we will use the second term of the first term, we
%% will assume that all keys are in the same server and the query can be
%% performed
%%
%% If the pipeline query starts with multi (transaction), we will look at the
%% second term of the second command
%%
%% For eval and evalsha command we will look at the fourth term.
%%
%% For commands that don't make sense in the context of cluster
%% return value will be undefined.
%% @end
%% =============================================================================
-spec get_key_from_command(redis_command()) -> string() | undefined.
get_key_from_command([[X|Y]|Z]) when is_bitstring(X) ->
    get_key_from_command([[bitstring_to_list(X)|Y]|Z]);
get_key_from_command([[X|Y]|Z]) when is_list(X) ->
    case string:to_lower(X) of
        "multi" ->
            get_key_from_command(Z);
        _ ->
            get_key_from_command([X|Y])
    end;
get_key_from_command([Name | Args]) when is_bitstring(Name) ->
    get_key_from_command([bitstring_to_list(Name) | Args]);
get_key_from_command([Name | [Arg|_Rest]=Args]) ->
    case string:to_lower(Name) of
        "info"       -> undefined;
        "config"     -> undefined;
        "shutdown"   -> undefined;
        "slaveof"    -> undefined;
        "bitop"      -> nth_arg(2, Args);
        "memory"     -> memory_arg(Args);
        "object"     -> nth_arg(2, Args);
        "xgroup"     -> nth_arg(2, Args);
        "xinfo"      -> nth_arg(2, Args);
        "zdiff"      -> nth_arg(2, Args);
        "zinter"     -> nth_arg(2, Args);
        "zunion"     -> nth_arg(2, Args);
        "eval"       -> nth_arg(3, Args);
        "evalsha"    -> nth_arg(3, Args);
        "xread"      -> arg_after_keyword("streams", Args);
        "xreadgroup" -> arg_after_keyword("streams", Args);
        _Default     -> maybe_binary_to_list(Arg)
    end;
get_key_from_command(_) ->
    undefined.

maybe_binary_to_list(Bin) when is_binary(Bin) ->
    binary_to_list(Bin);
maybe_binary_to_list(Str) ->
    Str.

nth_arg(N, Args) ->
    case length(Args) of
        M when M >= N ->
            maybe_binary_to_list(lists:nth(N, Args));
        _ ->
            undefined
    end.

arg_after_keyword(_Keyword, []) ->
    undefined;
arg_after_keyword(_Keyword, [_Arg]) ->
    undefined;
arg_after_keyword(Keyword, [Arg|Args]) when is_binary(Arg) ->
    arg_after_keyword(Keyword, [binary_to_list(Arg)|Args]);
arg_after_keyword(Keyword, [Arg|Args]) ->
    case string:to_lower(Arg) of
        Keyword ->
            maybe_binary_to_list(hd(Args));
        _Mismatch ->
            arg_after_keyword(Keyword, Args)
    end.

memory_arg([Subcommand | Args]) when is_binary(Subcommand) ->
    memory_arg([binary_to_list(Subcommand) | Args]);
memory_arg([Subcommand | Args]) ->
    case string:to_lower(Subcommand) of
        "usage" -> nth_arg(1, Args);
        _Other  -> undefined
    end.

-ifdef(TEST).
-include_lib("eunit/include/eunit.hrl").

parse_redirect_info_test() ->
    %% Address and port can be parsed
    {error, no_pool} = parse_redirect_info(<<"1 127.0.0.1:12345">>),
    {error, no_pool} = parse_redirect_info(<<"1 ::1:12345">>),
    {error, no_pool} = parse_redirect_info(<<"1 [::1]:12345">>),
    {error, no_pool} = parse_redirect_info(<<"77 2001:db8::0:1:1">>),
    {error, no_pool} = parse_redirect_info(<<"77 [2001:db8::0:1]:1">>),
    {error, no_pool} = parse_redirect_info(<<"88 2001:db8::1:0:0:1:6666">>),
    {error, no_pool} = parse_redirect_info(<<"88 [2001:db8::1:0:0:1]:6666">>), %% same as previous with []
    {error, no_pool} = parse_redirect_info(<<"88 2001:db8:0:0:1::1:6666">>),   %% same as previous but different
    {error, no_pool} = parse_redirect_info(<<"88 [2001:db8:0:0:1::1]:6666">>), %% same as previous with []
    {error, no_pool} = parse_redirect_info(<<"99 [2001:db8:85a3:8d3:1319:8a2e:370:7348]:443">>),
    {error, no_pool} = parse_redirect_info(<<"99 2001:db8:85a3:8d3:1319:8a2e:370:7348:443">>),

    %% Parse fail
    {error, bad_redirect} = parse_redirect_info(<<"1">>),          %% Address and port missing
    {error, bad_redirect} = parse_redirect_info(<<"1 ">>),         %% Address and port missing
    {error, bad_redirect} = parse_redirect_info(<<"33 ::1">>),     %% : and port missing
    {error, bad_redirect} = parse_redirect_info(<<"33 [::1]">>),   %% : and port missing
    {error, bad_redirect} = parse_redirect_info(<<"44 ::1:">>),    %% Port missing
    {error, bad_redirect} = parse_redirect_info(<<"44 [::1]:">>),  %% Port missing
    {error, bad_redirect} = parse_redirect_info(<<"31 :1:45">>),   %% : missing (or : and port)
    {error, bad_redirect} = parse_redirect_info(<<"31 [:1]:45">>), %% : missing
    {error, bad_redirect} = parse_redirect_info(<<"40 [::]">>),    %% address and port missing
    {error, bad_redirect} = parse_redirect_info(<<"99 [2001:db8:85a3:8d3:1319:8a2e:370:7348]">>), %% Port missing
    {error, bad_redirect} = parse_redirect_info(<<"99 2001:db8:85a3:8d3:1319:8a2e:370:7348">>).   %% Port missing

-endif.<|MERGE_RESOLUTION|>--- conflicted
+++ resolved
@@ -195,12 +195,8 @@
     try
         tt_prometheus:report_failed_write_for_resource_queue("rewrite_times", Cluster)
     catch
-        _E ->
-<<<<<<< HEAD
+        _E:_R ->
             lager:info(?RESOURCE_QUEUE_REDESIGN_LOG_PREFIX ++ "resource queue query crashed, cluster ~p command ~p", [Cluster, Command])
-=======
-            lager:info(?RESOURCE_QUEUE_REDESIGN_LOG_PREFIX ++ "resource queue query failed, cluster ~p command ~p", [Cluster, Command])
->>>>>>> 0fb6560d
     end,
     {error, no_connection};
 q1(Cluster, Command, Count) when Count > 0 ->
